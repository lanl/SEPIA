--- conflicted
+++ resolved
@@ -102,16 +102,10 @@
         sme[ii,:]=sme[ii,:]/vt0
         ste[ii,:]=ste[ii,:]/vt0
         vt[ii]=vt0
-<<<<<<< HEAD
-    
+
     smePm=np.squeeze(np.mean(sme, 0))
     stePm=np.squeeze(np.mean(ste, 0))
-=======
-
-    smePm=np.squeeze(np.mean(sme,0))
-    stePm=np.squeeze(np.mean(ste,0))
->>>>>>> 2d4c4ce1
-    
+
     if varlist:
         sie=np.zeros((npvec,len(varlist)))
         for ii in range(npvec):
